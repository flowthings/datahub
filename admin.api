--- conflicted
+++ resolved
@@ -258,7 +258,7 @@
  *  - OBS_TRANSFORM_TYPE_MAX    - Maximum value in buffer
  *  - OBS_TRANSFORM_TYPE_MIN    - Minimum value in buffer
  *
- * The optional parameters are dependent upon the transform being applied - e.g. Tap coefficients 
+ * The optional parameters are dependent upon the transform being applied - e.g. Tap coefficients
  * for Z-transforms, such as IIR or FIR filtering.  Currently unused
  *
  * The Following function can be used to retrieve the transform type:
@@ -533,8 +533,6 @@
 
 //--------------------------------------------------------------------------------------------------
 /**
-<<<<<<< HEAD
-=======
  * Maximum number of optional transform parameters for an observation buffer.
  */
 //--------------------------------------------------------------------------------------------------
@@ -558,7 +556,6 @@
 
 //--------------------------------------------------------------------------------------------------
 /**
->>>>>>> f9ff8889
  * Push a trigger type data sample to a resource.
  *
  * @note If the resource doesn't exist, the push will be ignored.  This will not cause a
@@ -964,10 +961,10 @@
 
 //--------------------------------------------------------------------------------------------------
 /**
- * Perform a transform on an observation's buffered data. Value of the observation will be  
- * the output of the transform 
- * 
- * Ignored for all non-numeric types except Boolean for which non-zero = true and zero = false. 
+ * Perform a transform on an observation's buffered data. Value of the observation will be
+ * the output of the transform
+ *
+ * Ignored for all non-numeric types except Boolean for which non-zero = true and zero = false.
  */
 //--------------------------------------------------------------------------------------------------
 FUNCTION SetTransform
